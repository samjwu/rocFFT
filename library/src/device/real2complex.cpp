--- conflicted
+++ resolved
@@ -492,14 +492,9 @@
                                      output_distance,
                                      data->rocfft_stream);
     }
-<<<<<<< HEAD
-
-    return;
-=======
 }
 
 void c2r_1d_pre(const void* data_p, void* back_p)
 {
     // FIXME: implement
->>>>>>> 5f53b77b
 }